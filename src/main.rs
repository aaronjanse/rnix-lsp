--- conflicted
+++ resolved
@@ -94,12 +94,8 @@
             resolve_provider: Some(false),
             work_done_progress_options: WorkDoneProgressOptions::default(),
         }),
-<<<<<<< HEAD
-        hover_provider: Some(true),
-        rename_provider: Some(RenameProviderCapability::Simple(true)),
-=======
+        hover_provider: Some(HoverProviderCapability::Simple(true)),
         rename_provider: Some(OneOf::Left(true)),
->>>>>>> ab9c26a9
         selection_range_provider: Some(SelectionRangeProviderCapability::Simple(true)),
         ..ServerCapabilities::default()
     })
@@ -277,67 +273,6 @@
                 // document S, change A refers to S -> S' and B refers to S' -> S''. So we don't
                 // need to remember original document indicies when applying multiple changes.
                 let params: DidChangeTextDocumentParams = serde_json::from_value(req.params)?;
-<<<<<<< HEAD
-                if let Some(change) = params.content_changes.into_iter().last() {
-                    let uri = params.text_document.uri;
-                    let mut content = Cow::from(&change.text);
-                    if let Some(range) = &change.range {
-                        if self.files.contains_key(&uri) {
-                            let original =
-                                self.files.get(&uri).unwrap().1.lines().collect::<Vec<_>>();
-                            let start_line = range.start.line;
-                            let start_char = range.start.character;
-                            let end_line = range.end.line;
-                            let end_char = range.end.character;
-
-                            let mut out = String::from("");
-                            let len = original.len() as u64;
-                            for i in 0..len {
-                                if i < start_line || i > end_line {
-                                    out += original.get(i as usize).unwrap();
-                                    if i != len - 1 {
-                                        out += "\n";
-                                    }
-                                    continue;
-                                }
-                                if i == start_line {
-                                    out += &original
-                                        .get(i as usize)
-                                        .unwrap()
-                                        .chars()
-                                        .into_iter()
-                                        .take(start_char as usize)
-                                        .collect::<String>();
-                                    out += &change.text;
-                                }
-                                if i == end_line {
-                                    out += &original
-                                        .get(i as usize)
-                                        .unwrap()
-                                        .chars()
-                                        .into_iter()
-                                        .skip(end_char as usize)
-                                        .collect::<String>();
-
-                                    if i != len - 1 {
-                                        out += "\n";
-                                    }
-                                }
-                            }
-
-                            content = Cow::Owned(out);
-                        }
-                    }
-                    let parsed = rnix::parse(&content);
-                    self.send_diagnostics(uri.clone(), &content, &parsed)?;
-                    if let Ok(path) = PathBuf::from_str(uri.path()) {
-                        let gc_root = Gc::new(Scope::Root(path));
-                        let parsed_root = parsed.root().inner().ok_or(ERR_PARSING);
-                        let evaluated = parsed_root.and_then(|x| Expr::parse(x, gc_root));
-                        self.files
-                            .insert(uri, (parsed, content.to_owned().to_string(), evaluated));
-                    }
-=======
                 let uri = params.text_document.uri;
                 let mut content = self
                     .files
@@ -382,12 +317,16 @@
                     new_content.push_str(&suffix);
 
                     content = new_content;
->>>>>>> ab9c26a9
                 }
                 let parsed = rnix::parse(&content);
                 self.send_diagnostics(uri.clone(), &content, &parsed)?;
-                self.files
-                    .insert(uri, (parsed, content.to_owned().to_string()));
+                if let Ok(path) = PathBuf::from_str(uri.path()) {
+                    let gc_root = Gc::new(Scope::Root(path));
+                    let parsed_root = parsed.root().inner().ok_or(ERR_PARSING);
+                    let evaluated = parsed_root.and_then(|x| Expr::parse(x, gc_root));
+                    self.files
+                        .insert(uri, (parsed, content.to_owned().to_string(), evaluated));
+                }
             }
             _ => (),
         }
@@ -410,9 +349,10 @@
             None
         }
     }
-    fn hover(&self, params: TextDocumentPositionParams) -> Option<(Option<Range>, String)> {
-        let (_, content, expr) = self.files.get(&params.text_document.uri)?;
-        let offset = utils::lookup_pos(content, params.position)?;
+    fn hover(&self, params: HoverParams) -> Option<(Option<Range>, String)> {
+        let pos_params = params.text_document_position_params;
+        let (_, content, expr) = self.files.get(&pos_params.text_document.uri)?;
+        let offset = utils::lookup_pos(content, pos_params.position)?;
         let child_expr = climb_expr(expr.as_ref().ok()?, offset).clone();
         let range = utils::range(content, child_expr.range?);
         let msg = match child_expr.eval() {
